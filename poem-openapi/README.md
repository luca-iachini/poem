--- conflicted
+++ resolved
@@ -50,7 +50,6 @@
 
 To avoid compiling unused dependencies, Poem gates certain features, some of which are disabled by default:
 
-<<<<<<< HEAD
 | Feature    | Description                                                           |
 |------------|-----------------------------------------------------------------------|
 | chrono     | Integrate with the [`chrono` crate](https://crates.io/crates/chrono). |
@@ -61,20 +60,8 @@
 | hostname   | Support for hostname string                                           |
 | uuid       | Integrate with the [`uuid` crate](https://crates.io/crates/uuid)      |
 | url        | Integrate with the [`url` crate](https://crates.io/crates/url)        |
-| bson        | Integrate with the [`bson` crate](https://crates.io/crates/bson)        |
-=======
-| Feature      | Description                                                           |
-|--------------|-----------------------------------------------------------------------|
-| chrono       | Integrate with the [`chrono` crate](https://crates.io/crates/chrono). |
-| swagger-ui   | Add swagger UI support                                                |
-| rapidoc      | Add RapiDoc UI support                                                |
-| redoc        | Add Redoc UI support                                                  |
-| email        | Support for email address string                                      |
-| hostname     | Support for hostname string                                           |
-| uuid         | Integrate with the [`uuid` crate](https://crates.io/crates/uuid)      |
-| url          | Integrate with the [`url` crate](https://crates.io/crates/url)        |
-| static-files | Support for static file response                                      |
->>>>>>> 4333dae3
+| bson       | Integrate with the [`bson` crate](https://crates.io/crates/bson)      |
+| static-files | Support for static file response                                    |
 
 ## Safety
 
